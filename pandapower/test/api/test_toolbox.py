# -*- coding: utf-8 -*-

# Copyright (c) 2016-2018 by University of Kassel and Fraunhofer Institute for Energy Economics
# and Energy System Technology (IEE), Kassel. All rights reserved.


import copy
import numpy as np
import pandas as pd
import pytest

import pandapower as pp
import pandapower.networks as nw
import pandapower.toolbox as tb


def test_nets_equal():
    tb.logger.setLevel(40)
    original = nw.create_cigre_network_lv()
    net = copy.deepcopy(original)

    # should be equal
    assert tb.nets_equal(original, net)
    assert tb.nets_equal(net, original)

    # detecting additional element
    pp.create_bus(net, vn_kv=.4)
    assert not tb.nets_equal(original, net)
    assert not tb.nets_equal(net, original)
    net = copy.deepcopy(original)

    # detecting removed element
    net["bus"].drop(net.bus.index[0], inplace=True)
    assert not tb.nets_equal(original, net)
    assert not tb.nets_equal(net, original)
    net = copy.deepcopy(original)

    # detecting alternated value
    net["load"]["p_mw"][net["load"].index[0]] += 0.1
    assert not tb.nets_equal(original, net)
    assert not tb.nets_equal(net, original)
    net = copy.deepcopy(original)

    # detecting added column
    net["load"]["new_col"] = 0.1
    assert not tb.nets_equal(original, net)
    assert not tb.nets_equal(net, original)
    net = copy.deepcopy(original)

    # not detecting alternated value if difference is beyond tolerance
    net["load"]["p_mw"][net["load"].index[0]] += 0.0001
    assert tb.nets_equal(original, net, tol=0.1)
    assert tb.nets_equal(net, original, tol=0.1)


def test_continuos_bus_numbering():
    net = pp.create_empty_network()

    bus0 = pp.create_bus(net, 0.4, index=12)
    pp.create_load(net, bus0, p_mw=0.)
    pp.create_load(net, bus0, p_mw=0.)
    pp.create_load(net, bus0, p_mw=0.)
    pp.create_load(net, bus0, p_mw=0.)

    bus0 = pp.create_bus(net, 0.4, index=42)
    pp.create_sgen(net, bus0, p_mw=0.)
    pp.create_sgen(net, bus0, p_mw=0.)
    pp.create_sgen(net, bus0, p_mw=0.)

    bus0 = pp.create_bus(net, 0.4, index=543)
    pp.create_shunt(net, bus0, 2, 1)
    pp.create_shunt(net, bus0, 2, 1)
    pp.create_shunt(net, bus0, 2, 1)

    bus0 = pp.create_bus(net, 0.4, index=5675)
    pp.create_ward(net, bus0, 2, 1, 1, 2, )
    pp.create_ward(net, bus0, 2, 1, 1, 2, )
    pp.create_ward(net, bus0, 2, 1, 1, 2, )

    tb.create_continuous_bus_index(net)

    l = net.bus.index
    assert all(l[i] <= l[i + 1] for i in range(len(l) - 1))  # is ordered
    assert all(l[i] + 1 == l[i + 1] for i in range(len(l) - 1))  # is consecutive
    assert l[0] == 0  # starts at zero

    used_buses = []
    for element in net.keys():
        try:
            used_buses + net[element].bus.values
        except:
            try:
                used_buses + net[element].from_bus.values
                used_buses + net[element].to_bus.values
            except:
                try:
                    used_buses + net[element].hv_bus.values
                    used_buses + net[element].lv_bus.values
                except:
                    continue

    # assert that no buses were used except the ones in net.bus
    assert set(list(used_buses)) - set(list(net.bus.index.values)) == set()


def test_scaling_by_type():
    net = pp.create_empty_network()

    bus0 = pp.create_bus(net, 0.4)
    pp.create_load(net, bus0, p_mw=0., type="Household")
    pp.create_sgen(net, bus0, p_mw=0., type="PV")

    tb.set_scaling_by_type(net, {"Household": 42., "PV": 12})

    assert net.load.at[0, "scaling"] == 42
    assert net.sgen.at[0, "scaling"] == 12

    tb.set_scaling_by_type(net, {"Household": 0, "PV": 0})

    assert net.load.at[0, "scaling"] == 0
    assert net.sgen.at[0, "scaling"] == 0


def test_drop_inactive_elements():
    for service in (False, True):
        net = pp.create_empty_network()
        bus_sl = pp.create_bus(net, vn_kv=.4, in_service=service)
        pp.create_ext_grid(net, bus_sl, in_service=service)
        bus0 = pp.create_bus(net, vn_kv=.4, in_service=service)
        pp.create_switch(net, bus_sl, bus0, 'b', not service)
        bus1 = pp.create_bus(net, vn_kv=.4, in_service=service)
        pp.create_transformer(net, bus0, bus1, in_service=service,
                              std_type='63 MVA 110/20 kV')
        bus2 = pp.create_bus(net, vn_kv=.4, in_service=service)
        pp.create_line(net, bus1, bus2, length_km=1, in_service=service,
                       std_type='149-AL1/24-ST1A 10.0')
        pp.create_load(net, bus2, p_mw=0., in_service=service)
        pp.create_sgen(net, bus2, p_mw=0., in_service=service)
        bus3 = pp.create_bus(net, vn_kv=.4, in_service=service)
        bus4 = pp.create_bus(net, vn_kv=.4, in_service=service)
        pp.create_transformer3w_from_parameters(net, bus2, bus3, bus4, 0.4, 0.4, 0.4, 100, 50, 50,
                                                3, 3, 3, 1, 1, 1, 5, 1)
        # drop them
        tb.drop_inactive_elements(net)

        sum_of_elements = 0
        for element in net.keys():
            # skip this one since we expect items here
            if element == "std_types" or element.startswith("_"):
                continue
            try:
                if service and (element == 'ext_grid' or (element == 'bus' and len(net.bus) == 1)):
                    # if service==True, the 1 ext_grid and its bus are not dropped
                    continue
                sum_of_elements += len(net[element])
                if len(net[element]) > 0:
                    print(element)
            except TypeError:
                # _ppc is initialized with None and clashes when checking
                continue

        assert sum_of_elements == 0
        if service:
            assert len(net.ext_grid) == 1
            assert len(net.bus) == 1
            assert bus_sl in net.bus.index.values

    net = pp.create_empty_network()

    bus0 = pp.create_bus(net, vn_kv=.4, in_service=True)
    pp.create_ext_grid(net, bus0, in_service=True)
    bus1 = pp.create_bus(net, vn_kv=.4, in_service=False)
    pp.create_line(net, bus0, bus1, length_km=1, in_service=False,
                   std_type='149-AL1/24-ST1A 10.0')
    gen0 = pp.create_gen(net, bus=bus1, p_mw=0.001)

    tb.drop_inactive_elements(net)

    assert gen0 not in net.gen.index


def test_get_connected_lines_at_bus():
    net = pp.create_empty_network()

    bus0 = pp.create_bus(net, 0.4)
    bus1 = pp.create_bus(net, 0.4)

    line0 = pp.create_line(net, bus0, bus1, length_km=1., std_type="NAYY 4x50 SE")
    line1 = pp.create_line(net, bus0, bus1, length_km=1., std_type="NAYY 4x50 SE")
    line2 = pp.create_line(net, bus0, bus1, in_service=False, length_km=1., std_type="NAYY 4x50 SE")
    line3 = pp.create_line(net, bus0, bus1, length_km=1., std_type="NAYY 4x50 SE")

    pp.create_switch(net, bus0, line0, "l")
    pp.create_switch(net, bus0, line1, "l", closed=False)
    pp.create_switch(net, bus0, line2, "l")

    lines = tb.get_connected_elements(net, "line", bus0, respect_switches=False,
                                      respect_in_service=False)

    assert set(lines) == set([line0, line1, line2, line3])

    lines = tb.get_connected_elements(net, "line", bus0, respect_switches=True,
                                      respect_in_service=False)
    assert set(lines) == set([line0, line2, line3])

    lines = tb.get_connected_elements(net, "line", bus0, respect_switches=True,
                                      respect_in_service=True)
    assert set(lines) == set([line0, line3])

    lines = tb.get_connected_elements(net, "line", bus0, respect_switches=False,
                                      respect_in_service=True)
    assert set(lines) == set([line0, line1, line3])


def test_merge_and_split_nets():
    net1 = nw.mv_oberrhein()
    # TODO there are some geodata values in oberrhein without corresponding lines
    net1.line_geodata.drop(set(net1.line_geodata.index) - set(net1.line.index), inplace=True)
    n1 = len(net1.bus)
    pp.runpp(net1)
    net2 = nw.create_cigre_network_mv()
    pp.runpp(net2)
    net = pp.merge_nets(net1, net2)
    pp.runpp(net)
    assert np.allclose(net.res_bus.vm_pu.iloc[:n1].values, net1.res_bus.vm_pu.values)
    assert np.allclose(net.res_bus.vm_pu.iloc[n1:].values, net2.res_bus.vm_pu.values)

    net3 = pp.select_subnet(net, net.bus.index[:n1], include_results=True)
    assert pp.dataframes_equal(net3.res_bus[["vm_pu"]], net1.res_bus[["vm_pu"]])

    net4 = pp.select_subnet(net, net.bus.index[n1:], include_results=True)
    assert np.allclose(net4.res_bus.vm_pu.values, net2.res_bus.vm_pu.values)


def test_overloaded_lines():
    net = pp.create_empty_network()

    bus0 = pp.create_bus(net, vn_kv=.4)
    bus1 = pp.create_bus(net, vn_kv=.4)

    pp.create_ext_grid(net, bus0)

    line0 = pp.create_line(net, bus0, bus1, length_km=1, std_type="NAYY 4x50 SE")
    line1 = pp.create_line(net, bus0, bus1, length_km=1, std_type="NA2XS2Y 1x95 RM/25 12/20 kV")
    line2 = pp.create_line(net, bus0, bus1, length_km=1, std_type="15-AL1/3-ST1A 0.4")
    line3 = pp.create_line(net, bus0, bus1, length_km=10, std_type="149-AL1/24-ST1A 10.0")

<<<<<<< HEAD
    pp.create_load(net, bus1, p_mw=0.2, q_mvar=0.05)
=======
    pp.create_load(net, bus1, p_kw=200, q_kvar=50)
>>>>>>> 335b5e5a

    pp.runpp(net)
    # test the overloaded lines by default value of max_load=100
    overloaded_lines = tb.overloaded_lines(net, max_load=100)

    assert set(overloaded_lines) == set([line0, line1])

    # test the overloaded lines by a self defined value of max_load=50
    overloaded_lines = tb.overloaded_lines(net, max_load=50)

    assert set(overloaded_lines) == set([line0, line1, line2])


def test_violated_buses():
    net = nw.create_cigre_network_lv()

    pp.runpp(net)

    # set the range of vm.pu
    min_vm_pu = 0.92
    max_vm_pu = 1.1

    # print out the list of violated_bus's index
    violated_bus = tb.violated_buses(net, min_vm_pu, max_vm_pu)

    assert set(violated_bus) == set(net["bus"].index[[16, 35, 36, 40]])


def test_add_zones_to_elements():
    net = nw.create_cigre_network_mv()

    # add zones to lines and switchs
    tb.add_zones_to_elements(net, elements=["line", "switch"])

    # create 2 arrays which include "zone" in lines and switchs
    zone_line = net["line"]["zone"].values
    zone_switch = net["switch"]["zone"].values

    assert "CIGRE_MV" in net["line"]["zone"].values
    assert "CIGRE_MV" in net["switch"]["zone"].values


def test_fuse_buses():
    net = pp.create_empty_network()
    b1 = pp.create_bus(net, vn_kv=1, name="b1")
    b2 = pp.create_bus(net, vn_kv=1.5, name="b2")

    line1 = pp.create_line(net, b2, b1, length_km=1, std_type="NAYY 4x50 SE")

    sw1 = pp.create_switch(net, b2, line1, et="l")
    sw2 = pp.create_switch(net, b1, b2, et="b")

    load1 = pp.create_load(net, b1, p_mw=0.006)
    load2 = pp.create_load(net, b2, p_mw=0.005)

    tb.fuse_buses(net, b1, b2, drop=True)

    # assertion: elements connected to b2 are given to b1 instead
    assert net["line"]["from_bus"].loc[0] == b1
    assert net["switch"]["bus"].loc[0] == b1
    assert net["load"]["bus"].loc[1] == b1
    # assertion: b2 not in net.bus table if drop=True
    assert b2 not in net.bus.index


def test_close_switch_at_line_with_two_open_switches():
    net = pp.create_empty_network()

    bus1 = pp.create_bus(net, vn_kv=.4)
    bus2 = pp.create_bus(net, vn_kv=.4)
    bus3 = pp.create_bus(net, vn_kv=.4)

    line1 = pp.create_line(net, bus2, bus3, length_km=1., std_type="NAYY 4x50 SE")
    line2 = pp.create_line(net, bus2, bus3, length_km=1., std_type="NAYY 4x50 SE")
    line3 = pp.create_line(net, bus2, bus3, length_km=1., std_type="NAYY 4x50 SE")

    sw1 = pp.create_switch(net, bus1, bus2, et="b", closed=True)

    sw2 = pp.create_switch(net, bus2, line1, et="l", closed=False)
    sw3 = pp.create_switch(net, bus3, line1, et="l", closed=False)

    sw4 = pp.create_switch(net, bus2, line2, et="l", closed=True)
    sw5 = pp.create_switch(net, bus3, line2, et="l", closed=False)

    sw6 = pp.create_switch(net, bus3, line2, et="l", closed=True)
    sw7 = pp.create_switch(net, bus3, line2, et="l", closed=True)

    tb.close_switch_at_line_with_two_open_switches(net)

    # assertion: sw2 closed
    assert net.switch.closed.loc[1]


def test_pq_from_cosphi():
    p, q = pp.pq_from_cosphi(1/0.95, 0.95, "ind", "load")
    assert np.isclose(p, 1)
    assert np.isclose(q, 0.3286841051788632)

    s = np.array([1, 1, 1])
    cosphi = np.array([1, 0.5, 0])
    pmode = np.array(["load", "load", "load"])
    qmode = np.array(["ind", "ind", "ind"])
    p, q = pp.pq_from_cosphi(s, cosphi, qmode, pmode)
    excpected_values = (np.array([1, 0.5, 0]), np.array([0, 0.8660254037844386, 1]))
    assert np.allclose(p, excpected_values[0])
    assert np.allclose(q, excpected_values[1])

    pmode = "gen"
    p, q = pp.pq_from_cosphi(s, cosphi, qmode, pmode)
    assert np.allclose(p, -excpected_values[0])
    assert np.allclose(q, excpected_values[1])

    qmode = "cap"
    p, q = pp.pq_from_cosphi(s, cosphi, qmode, pmode)
    assert np.allclose(p, -excpected_values[0])
    assert np.allclose(q, -excpected_values[1])

    try:
        pp.pq_from_cosphi(1, 0.95, "ohm", "gen")
        bool_ = False
    except ValueError:
        bool_ = True
    assert bool_

    p, q = pp.pq_from_cosphi(0, 0.8, "cap", "gen")
    assert np.isclose(p, 0)
    assert np.isclose(q, 0)


def test_cosphi_from_pq():
    cosphi, s, qmode, pmode = pp.cosphi_from_pq(1, 0.4)
    assert np.isclose(cosphi, 0.9284766908852593)
    assert np.isclose(s, 1.077032961426901)
    assert qmode == 'ind'
    assert pmode == 'load'

    p = np.array([1, 1, 1, 1, 1, 0, 0, 0, -1, -1, -1])
    q = np.array([1, -1, 0, 0.5, -0.5, 1, -1, 0, 1, -1, 0])
    cosphi, s, qmode, pmode = pp.cosphi_from_pq(p, q)
    assert np.allclose(cosphi[[0, 1, 8, 9]], 2**0.5/2)
    assert np.allclose(cosphi[[3, 4]], 0.89442719)
    assert np.allclose(cosphi[[2, 10]], 1)
    assert pd.Series(cosphi[[5, 6, 7]]).isnull().all()
    assert np.allclose(s, (p ** 2 + q ** 2) ** 0.5)
    assert all(pmode == np.array(["load"]*5+["undef"]*3+["gen"]*3))
    ind_cap_ohm = ["ind", "cap", "ohm"]
    assert all(qmode == np.array(ind_cap_ohm+["ind", "cap"]+ind_cap_ohm*2))


def test_create_replacement_switch_for_branch():
    net = pp.create_empty_network()

    bus0 = pp.create_bus(net, vn_kv=0.4)
    bus1 = pp.create_bus(net, vn_kv=0.4)
    bus2 = pp.create_bus(net, vn_kv=0.4)
    bus3 = pp.create_bus(net, vn_kv=0.4)

    pp.create_ext_grid(net, bus0, vm_pu=0.4)

    line0 = pp.create_line(net, bus0, bus1, length_km=1, std_type="NAYY 4x50 SE")
    line1 = pp.create_line(net, bus2, bus3, length_km=1, std_type="NAYY 4x50 SE")
    impedance0 = pp.create_impedance(net, bus1, bus2, 0.01, 0.01, sn_mva=100)
    impedance1 = pp.create_impedance(net, bus1, bus2, 0.01, 0.01, sn_mva=100)

    pp.create_load(net, bus2, 0.001)

    pp.runpp(net)

    # look that the switch is created properly
    tb.create_replacement_switch_for_branch(net, 'line', line0)
    tb.create_replacement_switch_for_branch(net, 'impedance', impedance0)
    net.line.in_service.at[line0] = False
    net.impedance.in_service.at[impedance0] = False

    assert 'REPLACEMENT_line_0' in net.switch.name.values
    assert 'REPLACEMENT_impedance_0' in net.switch.name.values
    assert net.switch.closed.at[0]
    assert net.switch.closed.at[1]
    pp.runpp(net)

    # look that the switch is created with the correct closed status
    net.line.in_service.at[line1] = False
    net.impedance.in_service.at[impedance1] = False
    tb.create_replacement_switch_for_branch(net, 'line', line1)
    tb.create_replacement_switch_for_branch(net, 'impedance', impedance1)

    assert 'REPLACEMENT_line_1' in net.switch.name.values
    assert 'REPLACEMENT_impedance_1' in net.switch.name.values
    assert ~net.switch.closed.at[2]
    assert ~net.switch.closed.at[3]

@pytest.fixture
def net():
    net = pp.create_empty_network()

    bus0 = pp.create_bus(net, vn_kv=0.4)
    bus1 = pp.create_bus(net, vn_kv=0.4)
    bus2 = pp.create_bus(net, vn_kv=0.4)
    bus3 = pp.create_bus(net, vn_kv=0.4)
    bus4 = pp.create_bus(net, vn_kv=0.4)
    bus5 = pp.create_bus(net, vn_kv=0.4)
    bus6 = pp.create_bus(net, vn_kv=0.4)

    pp.create_ext_grid(net, bus0, vm_pu=0.4)

    line0 = pp.create_line(net, bus0, bus1, length_km=0, std_type="NAYY 4x50 SE")
    line1 = pp.create_line_from_parameters(net, bus2, bus3, length_km=1, r_ohm_per_km=0,
                                           x_ohm_per_km=0.1, c_nf_per_km=0, max_i_ka=1)
    line2 = pp.create_line_from_parameters(net, bus3, bus4, length_km=1, r_ohm_per_km=0,
                                           x_ohm_per_km=0, c_nf_per_km=0, max_i_ka=1)

    impedance0 = pp.create_impedance(net, bus1, bus2, 0.01, 0.01, sn_mva=100)
    impedance1 = pp.create_impedance(net, bus4, bus5, 0, 0, sn_mva=100)
    impedance2 = pp.create_impedance(net, bus5, bus6, 0, 0, rtf_pu=0.1, sn_mva=100)
    return net


def test_for_line_with_zero_length(net):
    tb.replace_zero_branches_with_switches(net, elements=('line',), zero_impedance=False)
    assert 'REPLACEMENT_line_0' in net.switch.name.values
    assert ~net.line.in_service.at[0]
    assert 'REPLACEMENT_line_2' not in net.switch.name.values


def test_drop(net):
    tb.replace_zero_branches_with_switches(net, elements=('line', 'impedance'), drop_affected=True)
    assert len(net.line) == 1
    assert len(net.impedance) == 2


def test_in_service_only(net):
    tb.replace_zero_branches_with_switches(net, elements=('line',))
    assert len(net.switch.loc[net.switch.name == 'REPLACEMENT_line_0']) == 1
    tb.replace_zero_branches_with_switches(net, elements=('line',), in_service_only=False)
    assert len(net.switch.loc[net.switch.name == 'REPLACEMENT_line_0']) == 2
    assert ~net.switch.closed.at[2]


def test_line_with_zero_impediance(net):
    # test for line with zero impedance
    tb.replace_zero_branches_with_switches(net, elements=('line',), zero_length=False)
    assert 'REPLACEMENT_line_1' not in net.switch.name.values
    assert 'REPLACEMENT_line_2' in net.switch.name.values


def test_impedance(net):
    tb.replace_zero_branches_with_switches(net, elements=('impedance',), zero_length=False,
                                           zero_impedance=True, in_service_only=True)
    assert 'REPLACEMENT_impedance_0' not in net.switch.name.values
    assert 'REPLACEMENT_impedance_1' in net.switch.name.values
    assert 'REPLACEMENT_impedance_2' not in net.switch.name.values


def test_all(net):
    tb.replace_zero_branches_with_switches(net, elements=('impedance', 'line'), zero_length=True,
                                           zero_impedance=True, in_service_only=True)
    assert 'REPLACEMENT_impedance_1' in net.switch.name.values
    assert 'REPLACEMENT_line_0' in net.switch.name.values
    assert 'REPLACEMENT_line_2' in net.switch.name.values
    assert ~net.line.in_service.at[0]
    assert net.line.in_service.at[1]
    assert ~net.line.in_service.at[2]
    assert 'REPLACEMENT_impedance_0' not in net.switch.name.values
    assert 'REPLACEMENT_impedance_2' not in net.switch.name.values
    assert 'REPLACEMENT_line_1' not in net.switch.name.values
    assert net.impedance.in_service.at[0]
    assert ~net.impedance.in_service.at[1]
    assert net.impedance.in_service.at[2]


def test_get_element_indices():
    net = nw.example_multivoltage()
    idx1 = pp.get_element_indices(net, "bus", ["Bus HV%i" % i for i in range(1, 4)])
    idx2 = pp.get_element_indices(net, ["bus", "line"], "HV", exact_match=False)
    idx3 = pp.get_element_indices(net, ["bus", "line"], ["Bus HV3", "MV Line6"])
    assert [32, 33, 34] == idx1
    assert ([32, 33, 34, 35] == idx2[0]).all()
    assert ([0, 1, 2, 3, 4, 5] == idx2[1]).all()
    assert [34, 11] == idx3


def test_next_bus():
    net = pp.create_empty_network()

    bus0 = pp.create_bus(net, vn_kv=110)
    bus1 = pp.create_bus(net, vn_kv=20)
    bus2 = pp.create_bus(net, vn_kv=10)
    bus3 = pp.create_bus(net, vn_kv=0.4)
    bus4 = pp.create_bus(net, vn_kv=0.4)
    bus5 = pp.create_bus(net, vn_kv=20)

    trafo0 = pp.create_transformer3w(net, hv_bus=bus0, mv_bus=bus1, lv_bus=bus2, name='trafo0',
                                     std_type='63/25/38 MVA 110/20/10 kV')
    trafo1 = pp.create_transformer(net, hv_bus=bus2, lv_bus=bus3, std_type='0.4 MVA 10/0.4 kV')

    line1 = pp.create_line(net, from_bus=bus3, to_bus=bus4, length_km=20.1, std_type='24-AL1/4-ST1A 0.4', name='line1')

    # switch0=pp.create_switch(net, bus = bus0, element = trafo0, et = 't3') #~~~~~ not implementable now
    switch1 = pp.create_switch(net, bus=bus1, element=bus5, et='b')
    switch2 = pp.create_switch(net, bus=bus2, element=trafo1, et='t')
    switch3 = pp.create_switch(net, bus=bus3, element=line1, et='l')

    # assert tb.next_bus(net,bus0,trafo0,et='trafo3w')==bus1                         # not implemented in existing toolbox
    # assert tb.next_bus(net,bus0,trafo0,et='trafo3w',choice_for_trafo3w='lv')==bus2 # not implemented in existing toolbox
    assert tb.next_bus(net, bus1, switch1, et='switch') == bus5  # Switch with bus2bus connection
    # assert not tb.next_bus(net,bus2,switch2,et='switch')==bus3  # Switch with bus2trafo connection:- gives trasformer id instead of bus id
    assert tb.next_bus(net, bus2, trafo1, et='trafo') == bus3
    # assert tb.next_bus(net,bus3,switch3,et='switch') ==bus4  # Switch with bus2line connection :- gives line id instead of bus id
    assert tb.next_bus(net, bus3, line1, et='line') == bus4


def test_get_connected_buses():
    net = pp.create_empty_network()

    bus0 = pp.create_bus(net, vn_kv=110)
    bus1 = pp.create_bus(net, vn_kv=20)
    bus2 = pp.create_bus(net, vn_kv=10)
    bus3 = pp.create_bus(net, vn_kv=0.4)
    bus4 = pp.create_bus(net, vn_kv=0.4)
    bus5 = pp.create_bus(net, vn_kv=20)

    trafo0 = pp.create_transformer3w(net, hv_bus=bus0, mv_bus=bus1, lv_bus=bus2, name='trafo0',
                                     std_type='63/25/38 MVA 110/20/10 kV')
    trafo1 = pp.create_transformer(net, hv_bus=bus2, lv_bus=bus3, std_type='0.4 MVA 10/0.4 kV')

    line1 = pp.create_line(net, from_bus=bus3, to_bus=bus4, length_km=20.1, std_type='24-AL1/4-ST1A 0.4', name='line1')

    # switch0=pp.create_switch(net, bus = bus0, element = trafo0, et = 't3') #~~~~~ not implementable
    switch1 = pp.create_switch(net, bus=bus1, element=bus5, et='b')
    switch2 = pp.create_switch(net, bus=bus2, element=trafo1, et='t')
    switch3 = pp.create_switch(net, bus=bus3, element=line1, et='l')

    assert list(tb.get_connected_buses(net, [bus0])) == [bus1, bus2]  # trafo3w has not been implemented in the function
    assert list(tb.get_connected_buses(net, [bus1])) == [bus0, bus2,
                                                         bus5]  # trafo3w has not been implemented in the function
    assert list(tb.get_connected_buses(net, [bus2])) == [bus0, bus1,
                                                         bus3]  # trafo3w has not been implemented in the function
    assert list(tb.get_connected_buses(net, [bus3])) == [bus2, bus4]
    assert list(tb.get_connected_buses(net, [bus4])) == [bus3]
    assert list(tb.get_connected_buses(net, [bus5])) == [bus1]

    assert list(tb.get_connected_buses(net, [bus0, bus1])) == [bus2, bus5]
    assert list(tb.get_connected_buses(net, [bus2, bus3])) == [bus0, bus1, bus4]


def test_drop_elements_at_buses():
    net = pp.create_empty_network()

    bus0 = pp.create_bus(net, vn_kv=110)
    bus1 = pp.create_bus(net, vn_kv=20)
    bus2 = pp.create_bus(net, vn_kv=10)
    bus3 = pp.create_bus(net, vn_kv=0.4)
    bus4 = pp.create_bus(net, vn_kv=0.4)
    bus5 = pp.create_bus(net, vn_kv=20)

    trafo0 = pp.create_transformer3w(net, hv_bus=bus0, mv_bus=bus1, lv_bus=bus2, name='trafo0',
                                     std_type='63/25/38 MVA 110/20/10 kV')
    trafo1 = pp.create_transformer(net, hv_bus=bus2, lv_bus=bus3, std_type='0.4 MVA 10/0.4 kV')

    line1 = pp.create_line(net, from_bus=bus3, to_bus=bus4, length_km=20.1, std_type='24-AL1/4-ST1A 0.4', name='line1')

    # switch0=pp.create_switch(net, bus = bus0, element = trafo0, et = 't3') #~~~~~ not implementable now
    switch1 = pp.create_switch(net, bus=bus1, element=bus5, et='b')
    switch2 = pp.create_switch(net, bus=bus2, element=trafo1, et='t')
    switch3 = pp.create_switch(net, bus=bus3, element=line1, et='l')
    # bus id needs to be entered as iterable, not done in the function
    tb.drop_elements_at_buses(net, [bus5])
    assert len(net.switch) == 2
    assert len(net.trafo) == 1
    assert len(net.trafo3w) == 1
    assert len(net.line) == 1
    tb.drop_elements_at_buses(net, [bus4])
    assert len(net.switch) == 1
    assert len(net.line) == 0
    assert len(net.trafo) == 1
    assert len(net.trafo3w) == 1
    tb.drop_elements_at_buses(net, [bus3])
    assert len(net.switch) == 0
    assert len(net.line) == 0
    assert len(net.trafo) == 0
    assert len(net.trafo3w) == 1
    tb.drop_elements_at_buses(net, [bus2])
    assert len(net.switch) == 0
    assert len(net.line) == 0
    assert len(net.trafo) == 0
    assert len(net.trafo3w) == 0
    tb.drop_elements_at_buses(net, [bus1])
    assert len(net.switch) == 0
    assert len(net.line) == 0
    assert len(net.trafo) == 0
    assert len(net.trafo3w) == 0


def test_impedance_line_replacement():
    # create test net
    net1 = pp.create_empty_network(sn_mva=1.1)
    pp.create_buses(net1, 2, 10)
    pp.create_ext_grid(net1, 0)
    pp.create_impedance(net1, 0, 1, 0.1, 0.1, 8.7e-3)
    pp.create_load(net1, 1, 7e-3, 2e-3)

    # validate loadflow results
    pp.runpp(net1)

    net2 = copy.deepcopy(net1)
    pp.replace_impedance_by_line(net2)

    pp.runpp(net2)

    assert pp.nets_equal(net1, net2, exclude_elms={"line", "impedance"})  # Todo: exclude_elms
    cols = ["p_from_mw", "q_from_mvar", "p_to_mw", "q_to_mvar", "pl_mw", "ql_mvar", "i_from_ka",
            "i_to_ka"]
    assert np.allclose(net1.res_impedance[cols].values, net2.res_line[cols].values)

    net3 = copy.deepcopy(net2)
    pp.replace_line_by_impedance(net3)

    pp.runpp(net3)

    assert pp.nets_equal(net2, net3, exclude_elms={"line", "impedance"})
    assert np.allclose(net3.res_impedance[cols].values, net2.res_line[cols].values)


if __name__ == "__main__":
    pytest.main([__file__, "-xs"])<|MERGE_RESOLUTION|>--- conflicted
+++ resolved
@@ -245,11 +245,7 @@
     line2 = pp.create_line(net, bus0, bus1, length_km=1, std_type="15-AL1/3-ST1A 0.4")
     line3 = pp.create_line(net, bus0, bus1, length_km=10, std_type="149-AL1/24-ST1A 10.0")
 
-<<<<<<< HEAD
     pp.create_load(net, bus1, p_mw=0.2, q_mvar=0.05)
-=======
-    pp.create_load(net, bus1, p_kw=200, q_kvar=50)
->>>>>>> 335b5e5a
 
     pp.runpp(net)
     # test the overloaded lines by default value of max_load=100
@@ -359,13 +355,13 @@
 
     pmode = "gen"
     p, q = pp.pq_from_cosphi(s, cosphi, qmode, pmode)
-    assert np.allclose(p, -excpected_values[0])
-    assert np.allclose(q, excpected_values[1])
+    assert np.allclose(p, excpected_values[0])
+    assert np.allclose(q, -excpected_values[1])
 
     qmode = "cap"
     p, q = pp.pq_from_cosphi(s, cosphi, qmode, pmode)
-    assert np.allclose(p, -excpected_values[0])
-    assert np.allclose(q, -excpected_values[1])
+    assert np.allclose(p, excpected_values[0])
+    assert np.allclose(q, excpected_values[1])
 
     try:
         pp.pq_from_cosphi(1, 0.95, "ohm", "gen")
