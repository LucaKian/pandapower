--- conflicted
+++ resolved
@@ -694,7 +694,6 @@
 def test_net_with_bb_switch_no_fusing():
     net = create_net_with_bb_switch()
     success_none = estimate(net, tolerance=1e-5, fuse_buses_with_bb_switch=None)
-<<<<<<< HEAD
 
     assert success_none
     assert np.allclose(net.res_bus.va_degree.values,net.res_bus_est.va_degree.values, 1e-2)
@@ -703,16 +702,6 @@
     assert np.allclose(net.res_bus.p_mw.values,net.res_bus_est.p_mw.values, 1e-1)
     assert np.allclose(net.res_bus.q_mvar.values,net.res_bus_est.q_mvar.values, 1e-1)
 
-=======
-
-    assert success_none
-    assert np.allclose(net.res_bus.va_degree.values,net.res_bus_est.va_degree.values, 1e-2)
-    assert np.allclose(net.res_bus.vm_pu.values,net.res_bus_est.vm_pu.values, 1e-2)
-    # asserting with more tolerance since the added impedance will cause some inaccuracy
-    assert np.allclose(net.res_bus.p_mw.values,net.res_bus_est.p_mw.values, 1e-1)
-    assert np.allclose(net.res_bus.q_mvar.values,net.res_bus_est.q_mvar.values, 1e-1)
-
->>>>>>> 2b960b8b
 
 def test_net_with_bb_switch_fuse_one():
     net = create_net_with_bb_switch()
@@ -723,12 +712,8 @@
     # asserting with more tolerance since the added impedance will cause some inaccuracy
     assert np.allclose(net.res_bus.p_mw.values[[0,3,4]],net.res_bus_est.p_mw.values[[0,3,4]], 1e-1)
     assert np.allclose(net.res_bus.q_mvar.values[[0,3,4]],net.res_bus_est.q_mvar.values[[0,3,4]], 1e-1)
-<<<<<<< HEAD
-    
-=======
-
-
->>>>>>> 2b960b8b
+
+
 @pytest.mark.xfail
 def test_net_with_bb_switch_fuse_one_identify_pq():
     net = create_net_with_bb_switch()
@@ -737,10 +722,7 @@
     assert np.allclose(net.res_bus.p_mw.values,net.res_bus_est.p_mw.values, 1e-1)
     assert np.allclose(net.res_bus.q_mvar.values,net.res_bus_est.q_mvar.values, 1e-1)
 
-<<<<<<< HEAD
-=======
-
->>>>>>> 2b960b8b
+
 def test_net_with_bb_switch_fusing():
     net = create_net_with_bb_switch()
     success = estimate(net, tolerance=1e-5, fuse_buses_with_bb_switch='all')
@@ -769,133 +751,6 @@
     l3 = pp.create_line_from_parameters(net, 2, 4, 1, r_ohm_per_km=.002*48.4,
                                         x_ohm_per_km=.0111*48.4, c_nf_per_km=0.00018/factor, max_i_ka=1)
     
-<<<<<<< HEAD
-    pp.create_measurement(net, "v", "bus", 1.063548, .001, b1)      # V at bus 1 
-    pp.create_measurement(net, "v", "bus", 1.068342, .001, b3)      # V at bus 3 
-    pp.create_measurement(net, "v", "bus", 1.069861, .001, b4)      # V at bus 4 
-    pp.create_measurement(net, "p", "bus", -40.0, 1, b1)          # P at bus 1 
-    pp.create_measurement(net, "q", "bus", -9.2, 1, b1)           # Q at bus 1
-    #pp.create_measurement(net, "p", "bus", 0, 0.01, b2)             # P at bus 2
-    #pp.create_measurement(net, "q", "bus", 0, 0.01, b2)             # Q at bus 2 
-    pp.create_measurement(net, "p", "bus", 10.0, 1, b3)           # P at bus 3 
-    pp.create_measurement(net, "q", "bus", 1.0, 1, b3)            # Q at bus 3
-    pp.create_measurement(net, "p", "bus", 30.0, 1, b4)           # P at bus 4 
-    pp.create_measurement(net, "q", "bus", -0.100, 1, b4)         # Q at bus 4 
-    pp.create_measurement(net, "p", "line", 30.100, 1, l3, side="to")     # Pline (bus 2 -> bus 4) at bus 4 
-    pp.create_measurement(net, "q", "line", -0.099, 1, l3, side="to")     # Qline (bus 2 -> bus 4) at bus 4
-
-    success = estimate(net, tolerance=1e-10, zero_injection='auto', algorithm='wls_with_zero_constraint')
-    assert success
-    assert np.abs(net.res_bus_est.at[b2, 'p_mw']) < 1e-8
-    assert np.abs(net.res_bus_est.at[b2, 'q_mvar']) < 1e-8
-
-    net_given_bus = deepcopy(net)
-    success = estimate(net, tolerance=1e-6, zero_injection="auto")
-    success_given_bus = estimate(net, tolerance=1e-6, zero_injection=[b2])
-    assert success and success_given_bus
-    assert np.allclose(net.res_bus_est.va_degree.values,net_given_bus.res_bus_est.va_degree.values, 1e-3)
-    assert np.allclose(net.res_bus_est.vm_pu.values,net_given_bus.res_bus_est.vm_pu.values, 1e-3)
-    
-def test_zero_injection_aux_bus():
-    net = pp.create_empty_network()
-    bus1 = pp.create_bus(net, name="bus1", vn_kv=10.)
-    bus2 = pp.create_bus(net, name="bus2", vn_kv=10.)
-    bus3 = pp.create_bus(net, name="bus3", vn_kv=10.)
-    bus4 = pp.create_bus(net, name="bus4", vn_kv=110.)
-    
-    pp.create_line_from_parameters(net, bus1, bus2, 10, r_ohm_per_km=.59, x_ohm_per_km=.35, c_nf_per_km=10.1,
-                                   max_i_ka=1)
-    pp.create_line_from_parameters(net, bus2, bus3, 10, r_ohm_per_km=.59, x_ohm_per_km=.35, c_nf_per_km=10.1,
-                                   max_i_ka=1)
-    pp.create_transformer(net, bus4, bus1, std_type="40 MVA 110/10 kV")
-    pp.create_ext_grid(net, bus=bus4, vm_pu=1.0)
-    pp.create_load(net, bus1, p_mw=.350, q_mvar=.100)
-    pp.create_load(net, bus2, p_mw=.450, q_mvar=.100)
-    pp.create_load(net, bus3, p_mw=.250, q_mvar=.100)
-    
-    net.bus.at[bus3, 'in_service'] = False
-
-    # Created bb switch
-    pp.runpp(net, calculate_voltage_angles=True)
-
-    pp.create_measurement(net, "v", "bus", r2(net.res_bus.vm_pu.iloc[bus1], .002), .002, element=bus1)
-    pp.create_measurement(net, "v", "bus", r2(net.res_bus.vm_pu.iloc[bus4], .002), .002, element=bus4)
-
-    pp.create_measurement(net, "p", "bus", -r2(net.res_bus.p_mw.iloc[bus4], .002), .002, element=bus4)
-    pp.create_measurement(net, "q", "bus", -r2(net.res_bus.q_mvar.iloc[bus4], .002), .002, element=bus4)
-
-    # If measurement on the bus with bb-switch activated, it will incluence the results of the merged bus
-    pp.create_measurement(net, "p", "bus", -r2(net.res_bus.p_mw.iloc[bus2], .001), .001, element=bus2)
-    pp.create_measurement(net, "q", "bus", -r2(net.res_bus.q_mvar.iloc[bus2], .001), .001, element=bus2)
-    pp.create_measurement(net, "p", "bus", -r2(net.res_bus.p_mw.iloc[bus1], .001), .001, element=bus1)
-    pp.create_measurement(net, "q", "bus", -r2(net.res_bus.q_mvar.iloc[bus1], .001), .001, element=bus1)
-
-    pp.create_measurement(net, "p", "line", r2(net.res_line.p_from_mw.iloc[0], .002), .002, 0, side='from')
-    pp.create_measurement(net, "q", "line", r2(net.res_line.q_from_mvar.iloc[0], .002), .002, 0, side='from')
-
-    pp.create_measurement(net, "p", "trafo", r2(net.res_trafo.p_hv_mw.iloc[0], .001), .01,
-                          side="hv", element=0)  
-    pp.create_measurement(net, "q", "trafo", r2(net.res_trafo.q_hv_mvar.iloc[0], .001), .01,
-                          side="hv", element=0) 
-    
-    net_auto = deepcopy(net)
-    net_aux = deepcopy(net)
-    
-    success_none = estimate(net, tolerance=1e-5, zero_injection=None)
-    
-    # In this case zero_injection in mode "aux_bus" and "auto" should be exact the same
-    success_aux = estimate(net_aux, tolerance=1e-5, zero_injection='aux_bus')
-    success_auto = estimate(net_auto, tolerance=1e-5, zero_injection='auto')
-    assert success_none and success_aux and success_auto
-    assert np.allclose(net_auto.res_bus_est.va_degree.values,net_aux.res_bus_est.va_degree.values, 1e-4, equal_nan=True)
-    assert np.allclose(net_auto.res_bus_est.vm_pu.values,net_aux.res_bus_est.vm_pu.values, 1e-4, equal_nan=True)
-    
-    # in case zero injection was set to none, the results should be different
-    assert ~np.allclose(net.res_bus_est.vm_pu.values,net_aux.res_bus_est.vm_pu.values, 1e-2, equal_nan=True)
-    
-@pytest.mark.xfail
-def test_net_unobserved_island():
-    net = pp.create_empty_network()
-    bus1 = pp.create_bus(net, name="bus1", vn_kv=10.)
-    bus2 = pp.create_bus(net, name="bus2", vn_kv=10.)
-    bus3 = pp.create_bus(net, name="bus3", vn_kv=10.)
-    bus4 = pp.create_bus(net, name="bus4", vn_kv=110.)
-    
-    pp.create_line_from_parameters(net, bus1, bus2, 10, r_ohm_per_km=.59, x_ohm_per_km=.35, c_nf_per_km=10.1,
-                                   max_i_ka=1)
-    pp.create_line_from_parameters(net, bus2, bus3, 10, r_ohm_per_km=.59, x_ohm_per_km=.35, c_nf_per_km=10.1,
-                                   max_i_ka=1)
-    pp.create_transformer(net, bus4, bus1, std_type="40 MVA 110/10 kV")
-    pp.create_ext_grid(net, bus=bus4, vm_pu=1.0)
-    pp.create_load(net, bus1, p_mw=.350, q_mvar=.100)
-    pp.create_load(net, bus2, p_mw=.450, q_mvar=.100)
-    pp.create_load(net, bus3, p_mw=.250, q_mvar=.100)
-    
-    # Created bb switch
-    pp.runpp(net, calculate_voltage_angles=True)
-    
-    pp.create_measurement(net, "v", "bus", r2(net.res_bus.vm_pu.iloc[bus1], .002), .002, element=bus1)
-    pp.create_measurement(net, "v", "bus", r2(net.res_bus.vm_pu.iloc[bus4], .002), .002, element=bus4)
-    
-    pp.create_measurement(net, "p", "bus", -r2(net.res_bus.p_mw.iloc[bus4], .002), .002, element=bus4)
-    pp.create_measurement(net, "q", "bus", -r2(net.res_bus.q_mvar.iloc[bus4], .002), .002, element=bus4)
-    
-    # IF pq of bus2 is not available makes bus3 an unobserved island
-#    pp.create_measurement(net, "p", "bus", -r2(net.res_bus.p_mw.iloc[bus2], .001), .001, element=bus2)
-#    pp.create_measurement(net, "q", "bus", -r2(net.res_bus.q_mvar.iloc[bus2], .001), .001, element=bus2)
-    pp.create_measurement(net, "p", "bus", -r2(net.res_bus.p_mw.iloc[bus1], .001), .001, element=bus1)
-    pp.create_measurement(net, "q", "bus", -r2(net.res_bus.q_mvar.iloc[bus1], .001), .001, element=bus1)
-    
-    pp.create_measurement(net, "p", "line", r2(net.res_line.p_from_mw.iloc[0], .002), .002, 0, side='from')
-    pp.create_measurement(net, "q", "line", r2(net.res_line.q_from_mvar.iloc[0], .002), .002, 0, side='from')
-    
-    pp.create_measurement(net, "p", "trafo", r2(net.res_trafo.p_hv_mw.iloc[0], .001), .01,
-                          side="hv", element=0)  
-    pp.create_measurement(net, "q", "trafo", r2(net.res_trafo.q_hv_mvar.iloc[0], .001), .01,
-                          side="hv", element=0) 
-
-    success = estimate(net, tolerance=1e-6, zero_injection=None)
-=======
     pp.create_measurement(net, "v", "bus", 1.063548, .001, b1)         # V at bus 1
     pp.create_measurement(net, "v", "bus", 1.068342, .001, b3)         # V at bus 3
     pp.create_measurement(net, "v", "bus", 1.069861, .001, b4)         # V at bus 4
@@ -911,7 +766,116 @@
     pp.create_measurement(net, "q", "line", -0.099, 1, l3, side="to")  # Qline (bus 2 -> bus 4) at bus 4
 
     success = estimate(net, tolerance=1e-10, zero_injection='auto', algorithm='wls_with_zero_constraint')
->>>>>>> 2b960b8b
+    assert success
+    assert np.abs(net.res_bus_est.at[b2, 'p_mw']) < 1e-8
+    assert np.abs(net.res_bus_est.at[b2, 'q_mvar']) < 1e-8
+
+    net_given_bus = deepcopy(net)
+    success = estimate(net, tolerance=1e-6, zero_injection="auto")
+    success_given_bus = estimate(net, tolerance=1e-6, zero_injection=[b2])
+    assert success and success_given_bus
+    assert np.allclose(net.res_bus_est.va_degree.values,net_given_bus.res_bus_est.va_degree.values, 1e-3)
+    assert np.allclose(net.res_bus_est.vm_pu.values,net_given_bus.res_bus_est.vm_pu.values, 1e-3)
+    
+def test_zero_injection_aux_bus():
+    net = pp.create_empty_network()
+    bus1 = pp.create_bus(net, name="bus1", vn_kv=10.)
+    bus2 = pp.create_bus(net, name="bus2", vn_kv=10.)
+    bus3 = pp.create_bus(net, name="bus3", vn_kv=10.)
+    bus4 = pp.create_bus(net, name="bus4", vn_kv=110.)
+    
+    pp.create_line_from_parameters(net, bus1, bus2, 10, r_ohm_per_km=.59, x_ohm_per_km=.35, c_nf_per_km=10.1,
+                                   max_i_ka=1)
+    pp.create_line_from_parameters(net, bus2, bus3, 10, r_ohm_per_km=.59, x_ohm_per_km=.35, c_nf_per_km=10.1,
+                                   max_i_ka=1)
+    pp.create_transformer(net, bus4, bus1, std_type="40 MVA 110/10 kV")
+    pp.create_ext_grid(net, bus=bus4, vm_pu=1.0)
+    pp.create_load(net, bus1, p_mw=.350, q_mvar=.100)
+    pp.create_load(net, bus2, p_mw=.450, q_mvar=.100)
+    pp.create_load(net, bus3, p_mw=.250, q_mvar=.100)
+    
+    net.bus.at[bus3, 'in_service'] = False
+
+    # Created bb switch
+    pp.runpp(net, calculate_voltage_angles=True)
+
+    pp.create_measurement(net, "v", "bus", r2(net.res_bus.vm_pu.iloc[bus1], .002), .002, element=bus1)
+    pp.create_measurement(net, "v", "bus", r2(net.res_bus.vm_pu.iloc[bus4], .002), .002, element=bus4)
+
+    pp.create_measurement(net, "p", "bus", -r2(net.res_bus.p_mw.iloc[bus4], .002), .002, element=bus4)
+    pp.create_measurement(net, "q", "bus", -r2(net.res_bus.q_mvar.iloc[bus4], .002), .002, element=bus4)
+
+    # If measurement on the bus with bb-switch activated, it will incluence the results of the merged bus
+    pp.create_measurement(net, "p", "bus", -r2(net.res_bus.p_mw.iloc[bus2], .001), .001, element=bus2)
+    pp.create_measurement(net, "q", "bus", -r2(net.res_bus.q_mvar.iloc[bus2], .001), .001, element=bus2)
+    pp.create_measurement(net, "p", "bus", -r2(net.res_bus.p_mw.iloc[bus1], .001), .001, element=bus1)
+    pp.create_measurement(net, "q", "bus", -r2(net.res_bus.q_mvar.iloc[bus1], .001), .001, element=bus1)
+
+    pp.create_measurement(net, "p", "line", r2(net.res_line.p_from_mw.iloc[0], .002), .002, 0, side='from')
+    pp.create_measurement(net, "q", "line", r2(net.res_line.q_from_mvar.iloc[0], .002), .002, 0, side='from')
+
+    pp.create_measurement(net, "p", "trafo", r2(net.res_trafo.p_hv_mw.iloc[0], .001), .01,
+                          side="hv", element=0)  
+    pp.create_measurement(net, "q", "trafo", r2(net.res_trafo.q_hv_mvar.iloc[0], .001), .01,
+                          side="hv", element=0) 
+    
+    net_auto = deepcopy(net)
+    net_aux = deepcopy(net)
+    
+    success_none = estimate(net, tolerance=1e-5, zero_injection=None)
+    
+    # In this case zero_injection in mode "aux_bus" and "auto" should be exact the same
+    success_aux = estimate(net_aux, tolerance=1e-5, zero_injection='aux_bus')
+    success_auto = estimate(net_auto, tolerance=1e-5, zero_injection='auto')
+    assert success_none and success_aux and success_auto
+    assert np.allclose(net_auto.res_bus_est.va_degree.values,net_aux.res_bus_est.va_degree.values, 1e-4, equal_nan=True)
+    assert np.allclose(net_auto.res_bus_est.vm_pu.values,net_aux.res_bus_est.vm_pu.values, 1e-4, equal_nan=True)
+    
+    # in case zero injection was set to none, the results should be different
+    assert ~np.allclose(net.res_bus_est.vm_pu.values,net_aux.res_bus_est.vm_pu.values, 1e-2, equal_nan=True)
+    
+@pytest.mark.xfail
+def test_net_unobserved_island():
+    net = pp.create_empty_network()
+    bus1 = pp.create_bus(net, name="bus1", vn_kv=10.)
+    bus2 = pp.create_bus(net, name="bus2", vn_kv=10.)
+    bus3 = pp.create_bus(net, name="bus3", vn_kv=10.)
+    bus4 = pp.create_bus(net, name="bus4", vn_kv=110.)
+    
+    pp.create_line_from_parameters(net, bus1, bus2, 10, r_ohm_per_km=.59, x_ohm_per_km=.35, c_nf_per_km=10.1,
+                                   max_i_ka=1)
+    pp.create_line_from_parameters(net, bus2, bus3, 10, r_ohm_per_km=.59, x_ohm_per_km=.35, c_nf_per_km=10.1,
+                                   max_i_ka=1)
+    pp.create_transformer(net, bus4, bus1, std_type="40 MVA 110/10 kV")
+    pp.create_ext_grid(net, bus=bus4, vm_pu=1.0)
+    pp.create_load(net, bus1, p_mw=.350, q_mvar=.100)
+    pp.create_load(net, bus2, p_mw=.450, q_mvar=.100)
+    pp.create_load(net, bus3, p_mw=.250, q_mvar=.100)
+    
+    # Created bb switch
+    pp.runpp(net, calculate_voltage_angles=True)
+    
+    pp.create_measurement(net, "v", "bus", r2(net.res_bus.vm_pu.iloc[bus1], .002), .002, element=bus1)
+    pp.create_measurement(net, "v", "bus", r2(net.res_bus.vm_pu.iloc[bus4], .002), .002, element=bus4)
+    
+    pp.create_measurement(net, "p", "bus", -r2(net.res_bus.p_mw.iloc[bus4], .002), .002, element=bus4)
+    pp.create_measurement(net, "q", "bus", -r2(net.res_bus.q_mvar.iloc[bus4], .002), .002, element=bus4)
+    
+    # IF pq of bus2 is not available makes bus3 an unobserved island
+#    pp.create_measurement(net, "p", "bus", -r2(net.res_bus.p_mw.iloc[bus2], .001), .001, element=bus2)
+#    pp.create_measurement(net, "q", "bus", -r2(net.res_bus.q_mvar.iloc[bus2], .001), .001, element=bus2)
+    pp.create_measurement(net, "p", "bus", -r2(net.res_bus.p_mw.iloc[bus1], .001), .001, element=bus1)
+    pp.create_measurement(net, "q", "bus", -r2(net.res_bus.q_mvar.iloc[bus1], .001), .001, element=bus1)
+    
+    pp.create_measurement(net, "p", "line", r2(net.res_line.p_from_mw.iloc[0], .002), .002, 0, side='from')
+    pp.create_measurement(net, "q", "line", r2(net.res_line.q_from_mvar.iloc[0], .002), .002, 0, side='from')
+    
+    pp.create_measurement(net, "p", "trafo", r2(net.res_trafo.p_hv_mw.iloc[0], .001), .01,
+                          side="hv", element=0)  
+    pp.create_measurement(net, "q", "trafo", r2(net.res_trafo.q_hv_mvar.iloc[0], .001), .01,
+                          side="hv", element=0) 
+
+    success = estimate(net, tolerance=1e-6, zero_injection=None)
     assert success
 
 
