--- conflicted
+++ resolved
@@ -1,364 +1,348 @@
-# -*- coding: utf-8 -*-
-
-# Copyright (c) 2016-2018 by University of Kassel and Fraunhofer Institute for Energy Economics
-# and Energy System Technology (IEE), Kassel. All rights reserved.
-# Use of this source code is governed by a BSD-style license that can be found in the LICENSE file.
-
-import numpy as np
-import tempfile
-import math
-import os
-import json
-
-from pandapower.auxiliary import _add_ppc_options, _add_opf_options
-from pandapower.pd2ppc import _pd2ppc
-<<<<<<< HEAD
-from pandapower.results import _extract_results, reset_results, _copy_results_ppci_to_ppc
-from pandapower.auxiliary import _clean_up, _add_auxiliary_elements
-import pandapower.opf
-opf_folder = os.path.abspath(os.path.dirname(pandapower.opf.__file__))
-=======
-from pandapower.pf.run_newton_raphson_pf import _get_numba_functions
-from pandapower.pf.ppci_variables import _get_pf_variables_from_ppci
-from pandapower.results import _extract_results_opf, reset_results, _copy_results_ppci_to_ppc
-from pandapower.powerflow import _add_auxiliary_elements
-from pandapower.auxiliary import _clean_up
-from pandapower import pp_dir
->>>>>>> 9a7046cc
-
-try:
-    import pplog as logging
-except ImportError:
-    import logging
-
-logger = logging.getLogger(__name__)
-
-from pandapower.idx_gen import  PG, QG, GEN_BUS, VG, QMAX, GEN_STATUS, QMIN, PMIN, PMAX
-from pandapower.idx_bus import BUS_I, ZONE, BUS_TYPE, VMAX, VMIN, VA, VM, BASE_KV, PD, QD, GS, BS
-from pandapower.idx_brch import BR_R, BR_X, BR_B, RATE_A, RATE_B, RATE_C, F_BUS, T_BUS, BR_STATUS, \
-                                ANGMIN, ANGMAX, TAP, SHIFT, PF, PT, QF, QT
-from pandapower.idx_cost import MODEL, COST, NCOST
-
-def runpm(net, julia_file, pp_to_pm_callback=None, calculate_voltage_angles=True,
-          trafo_model="t", delta=0, trafo3w_losses="hv"):
-    """
-    Runs a power system optimization using PowerModels.jl.
-    Flexibilities, constraints and cost parameters are defined in the pandapower element tables.
-
-    Flexibilities can be defined in net.sgen / net.gen /net.load
-    net.sgen.controllable if a static generator is controllable. If False,
-    the active and reactive power are assigned as in a normal power flow. If True, the following
-    flexibilities apply:
-        - net.sgen.min_p_mw / net.sgen.max_p_mw
-        - net.sgen.min_q_mvar / net.sgen.max_q_mvar
-        - net.load.min_p_mw / net.load.max_p_mw
-        - net.load.min_q_mvar / net.load.max_q_mvar
-        - net.gen.min_p_mw / net.gen.max_p_mw
-        - net.gen.min_q_mvar / net.gen.max_q_mvar
-        - net.ext_grid.min_p_mw / net.ext_grid.max_p_mw
-        - net.ext_grid.min_q_mvar / net.ext_grid.max_q_mvar
-        - net.dcline.min_q_to_mvar / net.dcline.max_q_to_mvar / net.dcline.min_q_from_mvar / net.dcline.max_q_from_mvar
-
-    Controllable loads behave just like controllable static generators. It must be stated if they are controllable.
-    Otherwise, they are not respected as flexibilities.
-    Dc lines are controllable per default
-
-    Network constraints can be defined for buses, lines and transformers the elements in the following columns:
-        - net.bus.min_vm_pu / net.bus.max_vm_pu
-        - net.line.max_loading_percent
-        - net.trafo.max_loading_percent
-        - net.trafo3w.max_loading_percent
-
-    How these costs are combined into a cost function depends on the cost_function parameter.
-
-    INPUT:
-        **net** - The pandapower format network
-
-    OPTIONAL:
-        **julia_file** (str, None) - path to a custom julia optimization file
-
-        **pp_to_pm_callback** (function, None) - callback function to add data to the PowerModels data structure
-
-     """
-    net._options = {}
-    _add_ppc_options(net, calculate_voltage_angles=calculate_voltage_angles,
-                     trafo_model=trafo_model, check_connectivity=False,
-                     mode="opf", r_switch=0, init_vm_pu="flat", init_va_degree="flat",
-                     enforce_q_lims=True, recycle=dict(_is_elements=False, ppc=False, Ybus=False),
-                     voltage_depend_loads=False, delta=delta, trafo3w_losses=trafo3w_losses)
-    _add_opf_options(net, trafo_loading='power', ac=True, init="flat", numba=True,
-                     pp_to_pm_callback=pp_to_pm_callback, julia_file=julia_file)
-    _runpm(net)
-
-def runpm_dc_opf(net, pp_to_pm_callback=None, calculate_voltage_angles=True,
-          trafo_model="t", delta=0, trafo3w_losses="hv"):
-    """
-    Runs a power system optimization using PowerModels.jl.
-    Flexibilities, constraints and cost parameters are defined in the pandapower element tables.
-
-    Flexibilities can be defined in net.sgen / net.gen /net.load
-    net.sgen.controllable if a static generator is controllable. If False,
-    the active and reactive power are assigned as in a normal power flow. If True, the following
-    flexibilities apply:
-        - net.sgen.min_p_mw / net.sgen.max_p_mw
-        - net.sgen.min_q_mvar / net.sgen.max_q_mvar
-        - net.load.min_p_mw / net.load.max_p_mw
-        - net.load.min_q_mvar / net.load.max_q_mvar
-        - net.gen.min_p_mw / net.gen.max_p_mw
-        - net.gen.min_q_mvar / net.gen.max_q_mvar
-        - net.ext_grid.min_p_mw / net.ext_grid.max_p_mw
-        - net.ext_grid.min_q_mvar / net.ext_grid.max_q_mvar
-        - net.dcline.min_q_to_mvar / net.dcline.max_q_to_mvar / net.dcline.min_q_from_mvar / net.dcline.max_q_from_mvar
-
-    Controllable loads behave just like controllable static generators. It must be stated if they are controllable.
-    Otherwise, they are not respected as flexibilities.
-    Dc lines are controllable per default
-
-    Network constraints can be defined for buses, lines and transformers the elements in the following columns:
-        - net.bus.min_vm_pu / net.bus.max_vm_pu
-        - net.line.max_loading_percent
-        - net.trafo.max_loading_percent
-        - net.trafo3w.max_loading_percent
-
-    How these costs are combined into a cost function depends on the cost_function parameter.
-
-    INPUT:
-        **net** - The pandapower format network
-
-    OPTIONAL:
-        **julia_file** (str, None) - path to a custom julia optimization file
-
-        **pp_to_pm_callback** (function, None) - callback function to add data to the PowerModels data structure
-
-     """
-    julia_file = os.path.join(opf_folder, 'run_powermodels_dc.jl')
-
-    net._options = {}
-    _add_ppc_options(net, calculate_voltage_angles=calculate_voltage_angles,
-                     trafo_model=trafo_model, check_connectivity=False,
-                     mode="opf", r_switch=0, init_vm_pu="flat", init_va_degree="flat",
-                     enforce_q_lims=True, recycle=dict(_is_elements=False, ppc=False, Ybus=False),
-                     voltage_depend_loads=False, delta=delta, trafo3w_losses=trafo3w_losses)
-    _add_opf_options(net, trafo_loading='power', ac=True, init="flat", numba=True,
-                     pp_to_pm_callback=pp_to_pm_callback, julia_file=julia_file)
-    _runpm(net)
-
-def runpm_ac_opf(net, pp_to_pm_callback=None, calculate_voltage_angles=True,
-          trafo_model="t", delta=0, trafo3w_losses="hv"):
-    """
-    Runs a power system optimization using PowerModels.jl.
-    Flexibilities, constraints and cost parameters are defined in the pandapower element tables.
-
-    Flexibilities can be defined in net.sgen / net.gen /net.load
-    net.sgen.controllable if a static generator is controllable. If False,
-    the active and reactive power are assigned as in a normal power flow. If True, the following
-    flexibilities apply:
-        - net.sgen.min_p_mw / net.sgen.max_p_mw
-        - net.sgen.min_q_mvar / net.sgen.max_q_mvar
-        - net.load.min_p_mw / net.load.max_p_mw
-        - net.load.min_q_mvar / net.load.max_q_mvar
-        - net.gen.min_p_mw / net.gen.max_p_mw
-        - net.gen.min_q_mvar / net.gen.max_q_mvar
-        - net.ext_grid.min_p_mw / net.ext_grid.max_p_mw
-        - net.ext_grid.min_q_mvar / net.ext_grid.max_q_mvar
-        - net.dcline.min_q_to_mvar / net.dcline.max_q_to_mvar / net.dcline.min_q_from_mvar / net.dcline.max_q_from_mvar
-
-    Controllable loads behave just like controllable static generators. It must be stated if they are controllable.
-    Otherwise, they are not respected as flexibilities.
-    Dc lines are controllable per default
-
-    Network constraints can be defined for buses, lines and transformers the elements in the following columns:
-        - net.bus.min_vm_pu / net.bus.max_vm_pu
-        - net.line.max_loading_percent
-        - net.trafo.max_loading_percent
-        - net.trafo3w.max_loading_percent
-
-    How these costs are combined into a cost function depends on the cost_function parameter.
-
-    INPUT:
-        **net** - The pandapower format network
-
-    OPTIONAL:
-        **julia_file** (str, None) - path to a custom julia optimization file
-
-        **pp_to_pm_callback** (function, None) - callback function to add data to the PowerModels data structure
-
-     """
-    julia_file = os.path.join(opf_folder, 'run_powermodels_ac.jl')
-
-    net._options = {}
-    _add_ppc_options(net, calculate_voltage_angles=calculate_voltage_angles,
-                     trafo_model=trafo_model, check_connectivity=False,
-                     mode="opf", r_switch=0, init_vm_pu="flat", init_va_degree="flat",
-                     enforce_q_lims=True, recycle=dict(_is_elements=False, ppc=False, Ybus=False),
-                     voltage_depend_loads=False, delta=delta, trafo3w_losses=trafo3w_losses)
-    _add_opf_options(net, trafo_loading='power', ac=True, init="flat", numba=True,
-                     pp_to_pm_callback=pp_to_pm_callback, julia_file=julia_file)
-    _runpm(net)
-
-def _runpm(net):
-    net["OPF_converged"] = False
-    net["converged"] = False
-    _add_auxiliary_elements(net)
-    reset_results(net)
-    ppc, ppci = _pd2ppc(net)
-    net["_ppc_opf"] = ppci
-    pm = ppc_to_pm(net, ppci)
-    net._pm = pm
-    if net._options["pp_to_pm_callback"] is not None:
-        net._options["pp_to_pm_callback"](net, ppci, pm)
-    result_pm = _call_powermodels(pm, net._options["julia_file"])
-    net._pm_res = result_pm
-    result = pm_results_to_ppc_results(net, ppc, ppci, result_pm)
-    net._pm_result = result_pm
-    success = ppc["success"]
-    if success:
-        _extract_results(net, result)
-        _clean_up(net)
-        net["OPF_converged"] = True
-    else:
-        _clean_up(net, res=False)
-        logger.warning("OPF did not converge!")
-
-def _call_powermodels(pm, julia_file):
-    buffer_file = os.path.join(tempfile.gettempdir(), "pp_pm.json")
-    logger.debug("writing PowerModels data structure to %s"%buffer_file)
-    with open(buffer_file, 'w') as outfile:
-        json.dump(pm, outfile)
-    try:
-        import julia
-        from julia import Main
-    except ImportError:
-        raise ImportError("Please install pyjulia to run pandapower with PowerModels.jl")
-    try:
-        j = julia.Julia()
-    except:
-        raise UserWarning("Could not connect to julia, please check that Julia is installed and pyjulia is correctly configured")
-
-<<<<<<< HEAD
-    Main.include(os.path.join(opf_folder, 'pp_2_pm.jl'))
-=======
-    if julia_file is None:
-        folder = os.path.join(pp_dir, "opf")
-        julia_file = os.path.join(folder, 'run_powermodels.jl')
->>>>>>> 9a7046cc
-    try:
-        run_powermodels = j.include(julia_file)
-    except:
-        raise UserWarning("File %s could not be imported"%julia_file)
-    result_pm = run_powermodels(buffer_file)
-    return result_pm
-
-def ppc_to_pm(net, ppc):
-    pm = {"gen": dict(), "branch": dict(), "bus": dict(), "dcline": dict(), "load": dict(),
-          "baseMVA": ppc["baseMVA"],  "source_version": "2.0.0", "shunt": dict(),
-          "sourcetype": "matpower", "per_unit": True, "name": net.name}
-    load_idx = 1
-    shunt_idx = 1
-    for row in ppc["bus"]:
-        bus = dict()
-        idx = int(row[BUS_I]) + 1
-        bus["index"] = idx
-        bus["bus_i"] = idx
-        bus["zone"] = int(row[ZONE])
-        bus["bus_type"] = int(row[BUS_TYPE])
-        bus["vmax"] = row[VMAX]
-        bus["vmin"] = row[VMIN]
-        bus["va"] = row[VA]
-        bus["vm"] = row[VM]
-        bus["base_kv"] = row[BASE_KV]
-        pd = row[PD]
-        qd = row[QD]
-        if pd != 0 or qd != 0:
-            pm["load"][str(load_idx)] = {"pd": pd, "qd": qd, "load_bus": idx,
-                                        "status": True, "index": load_idx}
-            load_idx += 1
-        bs = row[BS]
-        gs = row[GS]
-        if pd != 0 or qd != 0:
-            pm["shunt"][str(shunt_idx)] = {"gs": gs, "bs": bs, "shunt_bus": idx,
-                                        "status": True, "index": shunt_idx}
-            shunt_idx += 1
-        pm["bus"][str(idx)] = bus
-
-    n_lines = net._pd2ppc_lookups["branch"]["line"][1]
-    for idx, row in enumerate(ppc["branch"], start=1):
-        branch = dict()
-        branch["index"] = idx
-        branch["transformer"] = idx > n_lines
-        branch["br_r"] = row[BR_R].real
-        branch["br_x"] = row[BR_X].real
-        branch["g_fr"] = - row[BR_B].imag / 2.0
-        branch["g_to"] = - row[BR_B].imag / 2.0
-        branch["b_fr"] = row[BR_B].real / 2.0
-        branch["b_to"] = row[BR_B].real / 2.0
-        branch["rate_a"] = row[RATE_A].real if row[RATE_A] > 0 else row[RATE_B].real
-        branch["rate_b"] = row[RATE_B].real
-        branch["rate_c"] = row[RATE_C].real
-        branch["f_bus"] = int(row[F_BUS].real) + 1
-        branch["t_bus"] = int(row[T_BUS].real) + 1
-        branch["br_status"] = int(row[BR_STATUS].real)
-        branch["angmin"] = row[ANGMIN].real
-        branch["angmax"] = row[ANGMAX].real
-        branch["tap"] = row[TAP].real
-        branch["shift"] = math.radians(row[SHIFT].real)
-        pm["branch"][str(idx)] = branch
-
-    for idx, row in enumerate(ppc["gen"], start=1):
-        gen = dict()
-        gen["pg"] = row[PG]
-        gen["qg"] = row[QG]
-        gen["gen_bus"] = int(row[GEN_BUS]) + 1
-        gen["vg"] = row[VG]
-        gen["qmax"] = row[QMAX]
-        gen["gen_status"] = int(row[GEN_STATUS])
-        gen["qmin"] = row[QMIN]
-        gen["pmin"] = row[PMIN]
-        gen["pmax"] = row[PMAX]
-        gen["index"] = idx
-        pm["gen"][str(idx)] = gen
-
-    if len(ppc["gencost"]) > len(ppc["gen"]):
-        logger.warning("PowerModels.jl does not reactive power cost - costs are ignored")
-        ppc["gencost"] = ppc["gencost"][:ppc["gen"].shape[0], :]
-    for idx, row in enumerate(ppc["gencost"], start=1):
-        gen = pm["gen"][str(idx)]
-        gen["model"] = int(row[MODEL])
-        if gen["model"] == 1:
-            gen["ncost"] = int(row[NCOST])
-            gen["cost"] = row[COST:COST+gen["ncost"]*2].tolist()
-        elif gen["model"] == 2:
-            gen["ncost"] = 2
-            gen["cost"] = [0] * 3
-            costs = row[COST:]
-            if len(costs) > 3:
-                print(costs)
-                raise ValueError("Maximum quadratic cost function allowed")
-            gen["cost"][-len(costs):] = costs
-    return pm
-
-def pm_results_to_ppc_results(net, ppc, ppci, result_pm):
-    options = net._options
-    sol = result_pm["solution"]
-    for i, bus in sol["bus"].items():
-        ppci["bus"][int(i)-1, VM] = bus["vm"]
-        ppci["bus"][int(i)-1, VA] = math.degrees(bus["va"])
-
-    for i, gen in sol["gen"].items():
-        ppci["gen"][int(i)-1, PG] = gen["pg"]
-        ppci["gen"][int(i)-1, QG] = gen["qg"]
-
-    dc_results = np.isnan(sol["branch"]["1"]["qf"])
-    for i, branch in sol["branch"].items():
-        ppci["branch"][int(i)-1, PF] = branch["pf"]
-        ppci["branch"][int(i)-1, PT] = branch["pt"]
-        if not dc_results:
-            ppci["branch"][int(i)-1, QF] = branch["qf"]
-            ppci["branch"][int(i)-1, QT] = branch["qt"]
-
-    ppc["obj"] = result_pm["objective"]
-    ppci["success"] = result_pm["status"] == "LocalOptimal"
-    ppci["et"] = result_pm["solve_time"]
-    ppci["f"] = result_pm["objective"]
-    result = _copy_results_ppci_to_ppc(ppci, ppc, options["mode"])
+# -*- coding: utf-8 -*-
+
+# Copyright (c) 2016-2018 by University of Kassel and Fraunhofer Institute for Energy Economics
+# and Energy System Technology (IEE), Kassel. All rights reserved.
+# Use of this source code is governed by a BSD-style license that can be found in the LICENSE file.
+
+import numpy as np
+import tempfile
+import math
+import os
+import json
+
+from pandapower.auxiliary import _add_ppc_options, _add_opf_options
+from pandapower.pd2ppc import _pd2ppc
+from pandapower.results import _extract_results, reset_results, _copy_results_ppci_to_ppc
+from pandapower.auxiliary import _clean_up, _add_auxiliary_elements
+from pandapower import pp_dir
+
+try:
+    import pplog as logging
+except ImportError:
+    import logging
+
+logger = logging.getLogger(__name__)
+
+from pandapower.idx_gen import  PG, QG, GEN_BUS, VG, QMAX, GEN_STATUS, QMIN, PMIN, PMAX
+from pandapower.idx_bus import BUS_I, ZONE, BUS_TYPE, VMAX, VMIN, VA, VM, BASE_KV, PD, QD, GS, BS
+from pandapower.idx_brch import BR_R, BR_X, BR_B, RATE_A, RATE_B, RATE_C, F_BUS, T_BUS, BR_STATUS, \
+                                ANGMIN, ANGMAX, TAP, SHIFT, PF, PT, QF, QT
+from pandapower.idx_cost import MODEL, COST, NCOST
+
+def runpm(net, julia_file, pp_to_pm_callback=None, calculate_voltage_angles=True,
+          trafo_model="t", delta=0, trafo3w_losses="hv"):
+    """
+    Runs a power system optimization using PowerModels.jl.
+    Flexibilities, constraints and cost parameters are defined in the pandapower element tables.
+
+    Flexibilities can be defined in net.sgen / net.gen /net.load
+    net.sgen.controllable if a static generator is controllable. If False,
+    the active and reactive power are assigned as in a normal power flow. If True, the following
+    flexibilities apply:
+        - net.sgen.min_p_mw / net.sgen.max_p_mw
+        - net.sgen.min_q_mvar / net.sgen.max_q_mvar
+        - net.load.min_p_mw / net.load.max_p_mw
+        - net.load.min_q_mvar / net.load.max_q_mvar
+        - net.gen.min_p_mw / net.gen.max_p_mw
+        - net.gen.min_q_mvar / net.gen.max_q_mvar
+        - net.ext_grid.min_p_mw / net.ext_grid.max_p_mw
+        - net.ext_grid.min_q_mvar / net.ext_grid.max_q_mvar
+        - net.dcline.min_q_to_mvar / net.dcline.max_q_to_mvar / net.dcline.min_q_from_mvar / net.dcline.max_q_from_mvar
+
+    Controllable loads behave just like controllable static generators. It must be stated if they are controllable.
+    Otherwise, they are not respected as flexibilities.
+    Dc lines are controllable per default
+
+    Network constraints can be defined for buses, lines and transformers the elements in the following columns:
+        - net.bus.min_vm_pu / net.bus.max_vm_pu
+        - net.line.max_loading_percent
+        - net.trafo.max_loading_percent
+        - net.trafo3w.max_loading_percent
+
+    How these costs are combined into a cost function depends on the cost_function parameter.
+
+    INPUT:
+        **net** - The pandapower format network
+
+    OPTIONAL:
+        **julia_file** (str, None) - path to a custom julia optimization file
+
+        **pp_to_pm_callback** (function, None) - callback function to add data to the PowerModels data structure
+
+     """
+    net._options = {}
+    _add_ppc_options(net, calculate_voltage_angles=calculate_voltage_angles,
+                     trafo_model=trafo_model, check_connectivity=False,
+                     mode="opf", r_switch=0, init_vm_pu="flat", init_va_degree="flat",
+                     enforce_q_lims=True, recycle=dict(_is_elements=False, ppc=False, Ybus=False),
+                     voltage_depend_loads=False, delta=delta, trafo3w_losses=trafo3w_losses)
+    _add_opf_options(net, trafo_loading='power', ac=True, init="flat", numba=True,
+                     pp_to_pm_callback=pp_to_pm_callback, julia_file=julia_file)
+    _runpm(net)
+
+def runpm_dc_opf(net, pp_to_pm_callback=None, calculate_voltage_angles=True,
+          trafo_model="t", delta=0, trafo3w_losses="hv"):
+    """
+    Runs a power system optimization using PowerModels.jl.
+    Flexibilities, constraints and cost parameters are defined in the pandapower element tables.
+
+    Flexibilities can be defined in net.sgen / net.gen /net.load
+    net.sgen.controllable if a static generator is controllable. If False,
+    the active and reactive power are assigned as in a normal power flow. If True, the following
+    flexibilities apply:
+        - net.sgen.min_p_mw / net.sgen.max_p_mw
+        - net.sgen.min_q_mvar / net.sgen.max_q_mvar
+        - net.load.min_p_mw / net.load.max_p_mw
+        - net.load.min_q_mvar / net.load.max_q_mvar
+        - net.gen.min_p_mw / net.gen.max_p_mw
+        - net.gen.min_q_mvar / net.gen.max_q_mvar
+        - net.ext_grid.min_p_mw / net.ext_grid.max_p_mw
+        - net.ext_grid.min_q_mvar / net.ext_grid.max_q_mvar
+        - net.dcline.min_q_to_mvar / net.dcline.max_q_to_mvar / net.dcline.min_q_from_mvar / net.dcline.max_q_from_mvar
+
+    Controllable loads behave just like controllable static generators. It must be stated if they are controllable.
+    Otherwise, they are not respected as flexibilities.
+    Dc lines are controllable per default
+
+    Network constraints can be defined for buses, lines and transformers the elements in the following columns:
+        - net.bus.min_vm_pu / net.bus.max_vm_pu
+        - net.line.max_loading_percent
+        - net.trafo.max_loading_percent
+        - net.trafo3w.max_loading_percent
+
+    How these costs are combined into a cost function depends on the cost_function parameter.
+
+    INPUT:
+        **net** - The pandapower format network
+
+    OPTIONAL:
+        **julia_file** (str, None) - path to a custom julia optimization file
+
+        **pp_to_pm_callback** (function, None) - callback function to add data to the PowerModels data structure
+
+     """
+    julia_file = os.path.join(pp_dir, "opf", 'run_powermodels_dc.jl')
+
+    net._options = {}
+    _add_ppc_options(net, calculate_voltage_angles=calculate_voltage_angles,
+                     trafo_model=trafo_model, check_connectivity=False,
+                     mode="opf", r_switch=0, init_vm_pu="flat", init_va_degree="flat",
+                     enforce_q_lims=True, recycle=dict(_is_elements=False, ppc=False, Ybus=False),
+                     voltage_depend_loads=False, delta=delta, trafo3w_losses=trafo3w_losses)
+    _add_opf_options(net, trafo_loading='power', ac=True, init="flat", numba=True,
+                     pp_to_pm_callback=pp_to_pm_callback, julia_file=julia_file)
+    _runpm(net)
+
+def runpm_ac_opf(net, pp_to_pm_callback=None, calculate_voltage_angles=True,
+          trafo_model="t", delta=0, trafo3w_losses="hv"):
+    """
+    Runs a power system optimization using PowerModels.jl.
+    Flexibilities, constraints and cost parameters are defined in the pandapower element tables.
+
+    Flexibilities can be defined in net.sgen / net.gen /net.load
+    net.sgen.controllable if a static generator is controllable. If False,
+    the active and reactive power are assigned as in a normal power flow. If True, the following
+    flexibilities apply:
+        - net.sgen.min_p_mw / net.sgen.max_p_mw
+        - net.sgen.min_q_mvar / net.sgen.max_q_mvar
+        - net.load.min_p_mw / net.load.max_p_mw
+        - net.load.min_q_mvar / net.load.max_q_mvar
+        - net.gen.min_p_mw / net.gen.max_p_mw
+        - net.gen.min_q_mvar / net.gen.max_q_mvar
+        - net.ext_grid.min_p_mw / net.ext_grid.max_p_mw
+        - net.ext_grid.min_q_mvar / net.ext_grid.max_q_mvar
+        - net.dcline.min_q_to_mvar / net.dcline.max_q_to_mvar / net.dcline.min_q_from_mvar / net.dcline.max_q_from_mvar
+
+    Controllable loads behave just like controllable static generators. It must be stated if they are controllable.
+    Otherwise, they are not respected as flexibilities.
+    Dc lines are controllable per default
+
+    Network constraints can be defined for buses, lines and transformers the elements in the following columns:
+        - net.bus.min_vm_pu / net.bus.max_vm_pu
+        - net.line.max_loading_percent
+        - net.trafo.max_loading_percent
+        - net.trafo3w.max_loading_percent
+
+    How these costs are combined into a cost function depends on the cost_function parameter.
+
+    INPUT:
+        **net** - The pandapower format network
+
+    OPTIONAL:
+        **julia_file** (str, None) - path to a custom julia optimization file
+
+        **pp_to_pm_callback** (function, None) - callback function to add data to the PowerModels data structure
+
+     """
+    julia_file = os.path.join(pp_dir, "opf", 'run_powermodels_ac.jl')
+
+    net._options = {}
+    _add_ppc_options(net, calculate_voltage_angles=calculate_voltage_angles,
+                     trafo_model=trafo_model, check_connectivity=False,
+                     mode="opf", r_switch=0, init_vm_pu="flat", init_va_degree="flat",
+                     enforce_q_lims=True, recycle=dict(_is_elements=False, ppc=False, Ybus=False),
+                     voltage_depend_loads=False, delta=delta, trafo3w_losses=trafo3w_losses)
+    _add_opf_options(net, trafo_loading='power', ac=True, init="flat", numba=True,
+                     pp_to_pm_callback=pp_to_pm_callback, julia_file=julia_file)
+    _runpm(net)
+
+def _runpm(net):
+    net["OPF_converged"] = False
+    net["converged"] = False
+    _add_auxiliary_elements(net)
+    reset_results(net)
+    ppc, ppci = _pd2ppc(net)
+    net["_ppc_opf"] = ppci
+    pm = ppc_to_pm(net, ppci)
+    net._pm = pm
+    if net._options["pp_to_pm_callback"] is not None:
+        net._options["pp_to_pm_callback"](net, ppci, pm)
+    result_pm = _call_powermodels(pm, net._options["julia_file"])
+    net._pm_res = result_pm
+    result = pm_results_to_ppc_results(net, ppc, ppci, result_pm)
+    net._pm_result = result_pm
+    success = ppc["success"]
+    if success:
+        _extract_results(net, result)
+        _clean_up(net)
+        net["OPF_converged"] = True
+    else:
+        _clean_up(net, res=False)
+        logger.warning("OPF did not converge!")
+
+def _call_powermodels(pm, julia_file):
+    buffer_file = os.path.join(tempfile.gettempdir(), "pp_pm.json")
+    logger.debug("writing PowerModels data structure to %s"%buffer_file)
+    with open(buffer_file, 'w') as outfile:
+        json.dump(pm, outfile)
+    try:
+        import julia
+        from julia import Main
+    except ImportError:
+        raise ImportError("Please install pyjulia to run pandapower with PowerModels.jl")
+    try:
+        j = julia.Julia()
+    except:
+        raise UserWarning("Could not connect to julia, please check that Julia is installed and pyjulia is correctly configured")
+
+    Main.include(os.path.join(pp_dir, "opf", 'pp_2_pm.jl'))
+    try:
+        run_powermodels = j.include(julia_file)
+    except:
+        raise UserWarning("File %s could not be imported"%julia_file)
+    result_pm = run_powermodels(buffer_file)
+    return result_pm
+
+def ppc_to_pm(net, ppc):
+    pm = {"gen": dict(), "branch": dict(), "bus": dict(), "dcline": dict(), "load": dict(),
+          "baseMVA": ppc["baseMVA"],  "source_version": "2.0.0", "shunt": dict(),
+          "sourcetype": "matpower", "per_unit": True, "name": net.name}
+    load_idx = 1
+    shunt_idx = 1
+    for row in ppc["bus"]:
+        bus = dict()
+        idx = int(row[BUS_I]) + 1
+        bus["index"] = idx
+        bus["bus_i"] = idx
+        bus["zone"] = int(row[ZONE])
+        bus["bus_type"] = int(row[BUS_TYPE])
+        bus["vmax"] = row[VMAX]
+        bus["vmin"] = row[VMIN]
+        bus["va"] = row[VA]
+        bus["vm"] = row[VM]
+        bus["base_kv"] = row[BASE_KV]
+        pd = row[PD]
+        qd = row[QD]
+        if pd != 0 or qd != 0:
+            pm["load"][str(load_idx)] = {"pd": pd, "qd": qd, "load_bus": idx,
+                                        "status": True, "index": load_idx}
+            load_idx += 1
+        bs = row[BS]
+        gs = row[GS]
+        if pd != 0 or qd != 0:
+            pm["shunt"][str(shunt_idx)] = {"gs": gs, "bs": bs, "shunt_bus": idx,
+                                        "status": True, "index": shunt_idx}
+            shunt_idx += 1
+        pm["bus"][str(idx)] = bus
+
+    n_lines = net._pd2ppc_lookups["branch"]["line"][1]
+    for idx, row in enumerate(ppc["branch"], start=1):
+        branch = dict()
+        branch["index"] = idx
+        branch["transformer"] = idx > n_lines
+        branch["br_r"] = row[BR_R].real
+        branch["br_x"] = row[BR_X].real
+        branch["g_fr"] = - row[BR_B].imag / 2.0
+        branch["g_to"] = - row[BR_B].imag / 2.0
+        branch["b_fr"] = row[BR_B].real / 2.0
+        branch["b_to"] = row[BR_B].real / 2.0
+        branch["rate_a"] = row[RATE_A].real if row[RATE_A] > 0 else row[RATE_B].real
+        branch["rate_b"] = row[RATE_B].real
+        branch["rate_c"] = row[RATE_C].real
+        branch["f_bus"] = int(row[F_BUS].real) + 1
+        branch["t_bus"] = int(row[T_BUS].real) + 1
+        branch["br_status"] = int(row[BR_STATUS].real)
+        branch["angmin"] = row[ANGMIN].real
+        branch["angmax"] = row[ANGMAX].real
+        branch["tap"] = row[TAP].real
+        branch["shift"] = math.radians(row[SHIFT].real)
+        pm["branch"][str(idx)] = branch
+
+    for idx, row in enumerate(ppc["gen"], start=1):
+        gen = dict()
+        gen["pg"] = row[PG]
+        gen["qg"] = row[QG]
+        gen["gen_bus"] = int(row[GEN_BUS]) + 1
+        gen["vg"] = row[VG]
+        gen["qmax"] = row[QMAX]
+        gen["gen_status"] = int(row[GEN_STATUS])
+        gen["qmin"] = row[QMIN]
+        gen["pmin"] = row[PMIN]
+        gen["pmax"] = row[PMAX]
+        gen["index"] = idx
+        pm["gen"][str(idx)] = gen
+
+    if len(ppc["gencost"]) > len(ppc["gen"]):
+        logger.warning("PowerModels.jl does not reactive power cost - costs are ignored")
+        ppc["gencost"] = ppc["gencost"][:ppc["gen"].shape[0], :]
+    for idx, row in enumerate(ppc["gencost"], start=1):
+        gen = pm["gen"][str(idx)]
+        gen["model"] = int(row[MODEL])
+        if gen["model"] == 1:
+            gen["ncost"] = int(row[NCOST])
+            gen["cost"] = row[COST:COST+gen["ncost"]*2].tolist()
+        elif gen["model"] == 2:
+            gen["ncost"] = 2
+            gen["cost"] = [0] * 3
+            costs = row[COST:]
+            if len(costs) > 3:
+                print(costs)
+                raise ValueError("Maximum quadratic cost function allowed")
+            gen["cost"][-len(costs):] = costs
+    return pm
+
+def pm_results_to_ppc_results(net, ppc, ppci, result_pm):
+    options = net._options
+    sol = result_pm["solution"]
+    for i, bus in sol["bus"].items():
+        ppci["bus"][int(i)-1, VM] = bus["vm"]
+        ppci["bus"][int(i)-1, VA] = math.degrees(bus["va"])
+
+    for i, gen in sol["gen"].items():
+        ppci["gen"][int(i)-1, PG] = gen["pg"]
+        ppci["gen"][int(i)-1, QG] = gen["qg"]
+
+    dc_results = np.isnan(sol["branch"]["1"]["qf"])
+    for i, branch in sol["branch"].items():
+        ppci["branch"][int(i)-1, PF] = branch["pf"]
+        ppci["branch"][int(i)-1, PT] = branch["pt"]
+        if not dc_results:
+            ppci["branch"][int(i)-1, QF] = branch["qf"]
+            ppci["branch"][int(i)-1, QT] = branch["qt"]
+
+    ppc["obj"] = result_pm["objective"]
+    ppci["success"] = result_pm["status"] == "LocalOptimal"
+    ppci["et"] = result_pm["solve_time"]
+    ppci["f"] = result_pm["objective"]
+    result = _copy_results_ppci_to_ppc(ppci, ppc, options["mode"])
     return result